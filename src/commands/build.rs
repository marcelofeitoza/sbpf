--- conflicted
+++ resolved
@@ -16,11 +16,7 @@
     let config_path = home_dir.join(".config/solana/install/config.yml");
 
     if !Path::new(&config_path).exists() {
-<<<<<<< HEAD
         return Err(Error::msg("❌ Solana config not found. Please install the Solana CLI:\n\nhttps://docs.anza.xyz/cli/install"));
-=======
-        return Err(Error::msg("❌ Solana config not found. Please install the Solana CLI:\n\nhttps://docs.solanalabs.com/cli/install"));
->>>>>>> fe76315e
     }
 
     // Read the file contents
@@ -30,15 +26,7 @@
     let solana_config: SolanaConfig = serde_yaml::from_str(&config_content)?;
 
     // Solana SDK and toolchain paths
-<<<<<<< HEAD
     let platform_tools = [solana_config.active_release_dir.clone(), "/bin/platform-tools-sdk/sbf/dependencies/platform-tools".to_owned()].concat();
-=======
-    let platform_tools = [
-        solana_config.active_release_dir,
-        "/bin/sdk/sbf/dependencies/platform-tools".to_owned(),
-    ]
-    .concat();
->>>>>>> fe76315e
     let llvm_dir = [platform_tools.clone(), "/llvm".to_owned()].concat();
     let clang = [llvm_dir.clone(), "/bin/clang".to_owned()].concat();
     let ld = [llvm_dir.clone(), "/bin/ld.lld".to_owned()].concat();
